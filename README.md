--- conflicted
+++ resolved
@@ -377,14 +377,73 @@
 end
 ```
 
-<<<<<<< HEAD
 ## Reloading
-=======
+
+We're all used to the way Rails projects magically reload changed files so you don't have to restart the server after each change. Depending on the way you use Restfulness in your project, this can be supported.
+
+### The Rails Way
+
+Using Restfulness in Rails is definitely the easiest way to take advantage of auto-reloading. Its also pretty straight forward.
+
+The recomended approach is to create two directories in your `/app` path. The `/app/apis` directory can be used for defining your API route files, and `/app/resources` for defining a tree of resource definition files.
+
+Add the two paths to your rails autoloading configuration in `/config/application.rb`, there already be a sample in your config:
+
+```ruby
+# Custom directories with classes and modules you want to be autoloadable.
+config.autoload_paths += %W( #{config.root}/app/resources #{config.root}/app/apis )
+```
+
+Your resources and API routers will now be autoloadable from your Rails project, but we need to update our Rails router to be able to find our API routes. Modify your `/config/routes.rb` file so that it looks something like the following:
+
+```ruby
+YourAppNamespace::Application.routes.draw do
+
+  # Autoreload the API in development
+  if Rails.env.development?
+    mount Api.new => '/api'
+  end
+
+  #.... rest of routes
+end
+
+```
+
+You'll see in the code sample that we're only loading the Restfulness API during development. Our recommendation is to use Restfulness as close to Rack as possible and avoid any of the Rails overhead. To support request in production, you'll need to update your `/config.rb` so that it looks something like the following:
+
+```ruby
+# This file is used by Rack-based servers to start the application.
+
+require ::File.expand_path('../config/environment',  __FILE__)
+
+map = {
+  "/"        => YourAppNameSpace::Application
+}
+
+# In development, we use the Routes to automatically reload
+# the restfulness app when something changes.
+# In production we want to be as close to raw rack as possible.
+unless Rails.env.development?
+  map["/api"] = Api.new
+end
+
+run Rack::URLMap.new(map)
+```
+
+Thats all there is to it! You'll now have auto-reloading in Rails, and fast request handling in production. Just be sure to be careful in development that none of your other Rack middleware interfere with Restfulness. In a new Rails project this certainly won't be an issue.
+
+
+### The Rack Way
+
+If you're using Restfulness as a standalone project, we recommend using a rack extension like [Shotgun](https://github.com/rtomayko/shotgun).
+
 ## Writing Tests
+
 Test your application by creating requests and making assertions about the responses.
 
 ### RSpec
-Configure `rack-test` to be included in your resource specs. One way to does this would be to create a new file `spec/support/example_groups/restfulness_resource_example_group.rb` with something similar to the following:
+
+Configure `rack-test` to be included in your resource specs. One way to does this would be to create a new file `/spec/support/example_groups/restfulness_resource_example_group.rb` with something similar to the following:
 
 ```ruby
 module RestfulnessResourceExampleGroup
@@ -426,6 +485,7 @@
 ```
 
 Make sure in your `spec_helper` all files in the support folder and sub-directories are being loaded. You should have something like the following:
+
 ```ruby
 Dir[Rails.root.join("spec/support/**/*.rb")].each {|f| require f}
 ```
@@ -460,65 +520,6 @@
 See [Rack::Test](https://github.com/brynary/rack-test) for more information.
 
 A useful gem for making assertions about json objects is [json_spec](https://github.com/collectiveidea/json_spec). This could be included in your `RestfulnessResourceExampleGroup`.
->>>>>>> 0ac813bb
-
-We're all used to the way Rails projects magically reload changed files so you don't have to restart the server after each change. Depending on the way you use Restfulness in your project, this can be supported.
-
-### The Rails Way
-
-Using Restfulness in Rails is definitely the easiest way to take advantage of auto-reloading. Its also pretty straight forward.
-
-The recomended approach is to create two directories in your `/app` path. The `/app/apis` directory can be used for defining your API route files, and `/app/resources` for defining a tree of resource definition files.
-
-Add the two paths to your rails autoloading configuration in `/config/application.rb`, there already be a sample in your config:
-
-```ruby
-# Custom directories with classes and modules you want to be autoloadable.
-config.autoload_paths += %W( #{config.root}/app/resources #{config.root}/app/apis )
-```
-
-Your resources and API routers will now be autoloadable from your Rails project, but we need to update our Rails router to be able to find our API routes. Modify your `/config/routes.rb` file so that it looks something like the following:
-
-```ruby
-YourAppNamespace::Application.routes.draw do
-
-  # Autoreload the API in development
-  if Rails.env.development?
-    mount Api.new => '/api'
-  end
-
-  #.... rest of routes
-end
-
-```
-
-You'll see in the code sample that we're only loading the Restfulness API during development. Our recommendation is to use Restfulness as close to Rack as possible and avoid any of the Rails overhead. To support request in production, you'll need to update your `/config.rb` so that it looks something like the following:
-
-```ruby
-# This file is used by Rack-based servers to start the application.
-
-require ::File.expand_path('../config/environment',  __FILE__)
-
-map = {
-  "/"        => YourAppNameSpace::Application
-}
-
-# In development, we use the Routes to automatically reload
-# the restfulness app when something changes.
-# In production we want to be as close to raw rack as possible.
-unless Rails.env.development?
-  map["/api"] = Api.new
-end
-
-run Rack::URLMap.new(map)
-```
-
-Thats all there is to it! You'll now have auto-reloading in Rails, and fast request handling in production. Just be sure to be careful in development that none of your other Rack middleware interfere with Restfulness. In a new Rails project this certainly won't be an issue.
-
-
-### The Rack Way
-
-If you're using Restfulness as a standalone project, we recommend using a rack extension like [Shotgun](https://github.com/rtomayko/shotgun).
 
 ## Contributing
 
